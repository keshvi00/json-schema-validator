--- conflicted
+++ resolved
@@ -1,4 +1,3 @@
-<<<<<<< HEAD
 /*
  * Copyright (c) 2016 Network New Technologies Inc.
  *
@@ -64,106 +63,6 @@
 
         Set<ValidationMessage> errors = new LinkedHashSet<ValidationMessage>();
 
-        if (!node.isArray()) {
-            // ignores non-arrays
-            return errors;
-        }
-
-        int i = 0;
-        for (JsonNode n : node) {
-            if (schema != null) {
-                // validate with item schema (the whole array has the same item
-                // schema)
-                errors.addAll(schema.validate(n, rootNode, at + "[" + i + "]"));
-            }
-
-            if (tupleSchema != null) {
-                if (i < tupleSchema.size()) {
-                    // validate against tuple schema
-                    errors.addAll(tupleSchema.get(i).validate(n, rootNode, at + "[" + i + "]"));
-                } else {
-                    if (additionalSchema != null) {
-                        // validate against additional item schema
-                        errors.addAll(additionalSchema.validate(n, rootNode, at + "[" + i + "]"));
-                    } else if (!additionalItems) {
-                        // no additional item allowed, return error
-                        errors.add(buildValidationMessage(at, "" + i));
-                    }
-                }
-            }
-
-            i++;
-        }
-        return Collections.unmodifiableSet(errors);
-    }
-
-}
-=======
-/*
- * Copyright (c) 2016 Network New Technologies Inc.
- *
- * Licensed under the Apache License, Version 2.0 (the "License");
- * you may not use this file except in compliance with the License.
- * You may obtain a copy of the License at
- *
- *      http://www.apache.org/licenses/LICENSE-2.0
- *
- * Unless required by applicable law or agreed to in writing, software
- * distributed under the License is distributed on an "AS IS" BASIS,
- * WITHOUT WARRANTIES OR CONDITIONS OF ANY KIND, either express or implied.
- * See the License for the specific language governing permissions and
- * limitations under the License.
- */
-
-package com.networknt.schema;
-
-import com.fasterxml.jackson.databind.JsonNode;
-import org.slf4j.Logger;
-import org.slf4j.LoggerFactory;
-
-import java.util.ArrayList;
-import java.util.Collections;
-import java.util.LinkedHashSet;
-import java.util.List;
-import java.util.Set;
-
-public class ItemsValidator extends BaseJsonValidator implements JsonValidator {
-    private static final Logger logger = LoggerFactory.getLogger(ItemsValidator.class);
-    private static final String PROPERTY_ADDITIONAL_ITEMS = "additionalItems";
-
-    private JsonSchema schema;
-    private List<JsonSchema> tupleSchema;
-    private boolean additionalItems = true;
-    private JsonSchema additionalSchema;
-
-    public ItemsValidator(String schemaPath, JsonNode schemaNode, JsonSchema parentSchema, ValidationContext validationContext) {
-        super(schemaPath, schemaNode, parentSchema, ValidatorTypeCode.ITEMS, validationContext);
-        if (schemaNode.isObject()) {
-            schema = new JsonSchema(validationContext, getValidatorType().getValue(), schemaNode, parentSchema);
-        } else {
-            tupleSchema = new ArrayList<JsonSchema>();
-            for (JsonNode s : schemaNode) {
-                tupleSchema.add(new JsonSchema(validationContext, getValidatorType().getValue(), s, parentSchema));
-            }
-
-            JsonNode addItemNode = getParentSchema().getSchemaNode().get(PROPERTY_ADDITIONAL_ITEMS);
-            if (addItemNode != null) {
-                if (addItemNode.isBoolean()) {
-                    additionalItems = addItemNode.asBoolean();
-                } else if (addItemNode.isObject()) {
-                    additionalSchema = new JsonSchema(validationContext, addItemNode);
-                }
-            }
-        }
-
-        parseErrorCode(getValidatorType().getErrorCodeKey());
-    }
-
-    public Set<ValidationMessage> validate(JsonNode node, JsonNode rootNode, String at) {
-        debug(logger, node, rootNode, at);
-
-        Set<ValidationMessage> errors = new LinkedHashSet<ValidationMessage>();
-
         if (!node.isArray() && !config.isTypeLoose()) {
             // ignores non-arrays
             return errors;
@@ -203,5 +102,4 @@
         }
     }
 
-}
->>>>>>> 278533e0
+}