--- conflicted
+++ resolved
@@ -130,10 +130,6 @@
         assertEquals(0, schema.validate(mapper.createObjectNode()).size());
     }
 
-<<<<<<< HEAD
-    private Map<String, String> getUrlMappingsFromUrl(URL url) throws MalformedURLException, IOException {
-        HashMap<String, String> map = new HashMap<String, String>();
-=======
     @Test
     public void testMappingsForRef() throws IOException {
         JsonSchemaFactory instance = JsonSchemaFactory.getInstance();
@@ -145,9 +141,8 @@
         assertEquals(0, schema.validate(mapper.readTree("[]")).size());
     }
 
-    private Map<URL, URL> getUrlMappingsFromUrl(URL url) throws MalformedURLException, IOException {
-        HashMap<URL, URL> map = new HashMap<URL, URL>();
->>>>>>> d615f952
+    private Map<String, String> getUrlMappingsFromUrl(URL url) throws MalformedURLException, IOException {
+        HashMap<String, String> map = new HashMap<String, String>();
         for (JsonNode mapping : mapper.readTree(url)) {
             map.put(mapping.get("publicURL").asText(),
                     mapping.get("localURL").asText());
